from typing import Protocol, Dict, cast
from enum import Enum
from data_types.expr import *
from data_types.stmt import *
from data_types.lexical_token import Token
from data_types.error_messages import *
from data_types.stack import Stack
from data_types.expr import Expr

"""
Only a few kinds of nodes are interesting when it comes to resolving variables:

- A block statement introduces a new scope for the statements it contains.

- A function declaration introduces a new scope for its body and binds its parameters in that scope.

- A variable declaration adds a new variable to the current scope.

- Variable and assignment expressions need to have their variables resolved.

The rest of the nodes don’t do anything special, but we still need to implement visit methods for
them that traverse into their subtrees. Even though a + expression doesn’t itself have any
variables to resolve, either of its operands might.
"""


"""
Splitting variable declaration (VarStmt) into two seperate steps, declaring and defining, allows
us to ensure that the variable does not reference iteself or a shadowed variable.

Ex.
var a = "outer";
{
  var a = a;
}

Resolution steps:
1. "a" from the inner scope is declared as part of the scope and its value is set to "False".
2. Resolve the expression on the right hand side.
3. Since its a visitVariableExpr it can check if the variable is in the current scope and is not
   and is if it uses itself as the initializer.
"""


class FunctionType(Enum):
    NONE = 0
    FUNCTION = 1
    INITIALIZER = 2
    METHOD = 3


# The boolean value represents whether the variable has been initialized yet.
# Used to check if the variable refers to itself in the initializer.
Scope = Dict[str, bool]
ResolvedVars = Dict[Expr, int]


class ErrorReporter(Protocol):
    def set_error(self, line: int, message: str) -> None:
        ...


class Resolver(ExprVisitor, StmtVisitor):
    def __init__(self, error_reporter: ErrorReporter) -> None:
        self.error_reporter = error_reporter
        self.scopes: Stack[Scope] = Stack()
        self.resolved_local_vars: ResolvedVars = {}
        self.current_function = FunctionType.NONE  # Stores the type of function that is being resolved

    def declare(self, variable_name: Token) -> None:
        """
        Declaration adds the variable to the innermost scope so that it shadows any outer
        one and so that we know the variable exists. We mark it as “not ready yet” by
        binding its name to false in the scope map. The value associated with a key in the
        scope map represents whether or not we have finished resolving that variable’s
        initializer.
        """

        # * mypy doesn't see this as a type guard
        # if self.scopes.is_empty():
        #     return

        current_scope = self.scopes.peek()
        if current_scope is None:
            return

        """
        Help the user catch the following bug:
        fun bad() {
            var a = "first";
            var a = "second";
        }
        """
        if variable_name.lexeme in current_scope:
            self.error_reporter.set_error(1, "Already a variable with this name in this scope.")

        current_scope[variable_name.lexeme] = False

    def define(self, variable_name: Token) -> None:
        current_scope = self.scopes.peek()
        if current_scope is None:
            return

        current_scope[variable_name.lexeme] = True

    def resolve(self, statements: list[Stmt]) -> ResolvedVars:
        for statement in statements:
            statement.accept(self)

        return self.resolved_local_vars

    def resolve_statement(self, statement: Stmt):
        statement.accept(self)

    def resolve_expression(self, expression: Expr):
        expression.accept(self)

    def resolve_local(self, expr: Expr, variable_name: Token) -> None:
        index = self.scopes.size() - 1
        while index >= 0:
            scope = self.scopes.get(index)

            if scope is not None and variable_name.lexeme in scope:
                depth = self.scopes.size() - 1 - index
                self.resolved_local_vars[expr] = depth

            index -= 1

    def resolve_function(self, function: FunctionStmt, function_type: FunctionType) -> None:
        enclosing_function_type = self.current_function
        self.current_function = function_type

        self.begin_scope()
        for param in function.params:
            self.declare(param)
            self.define(param)
        self.resolve(function.body)
        self.end_scope()

        self.current_function = enclosing_function_type

    def begin_scope(self) -> None:
        self.scopes.push({})

    def end_scope(self) -> None:
        self.scopes.pop()

    def visitBlockStmt(self, stmt: "BlockStmt") -> None:
        self.begin_scope()
        self.resolve(stmt.statements)
        self.end_scope()

    def visitFunctionStmt(self, stmt: "FunctionStmt") -> None:
        """
        Similar to visitVariableStmt(), we declare and define the name of the function in the current scope.
        Unlike variables, though, we define the name eagerly, before resolving the function’s body. This lets
        a function recursively refer to itself inside its own body.
        """

        self.declare(stmt.func_name)
        self.define(stmt.func_name)
        self.resolve_function(stmt, FunctionType.FUNCTION)

    def visitVarStmt(self, stmt: "VarStmt") -> None:
        """
        Split binding into two steps, declaring then defining.
        """

        self.declare(stmt.variable_name)

        if stmt.initializer is not None:
            self.resolve_expression(stmt.initializer)

        self.define(stmt.variable_name)

    def visitVariableExpr(self, expr: "Variable") -> None:
        """
        First, we check to see if the variable is being accessed inside its own initializer.
        This is where the values in the scope map come into play. If the variable exists in
        the current scope but its value is false, that means we have declared it but not yet
        defined it. We report that error.
        """

        current_scope = self.scopes.peek()
        if current_scope is not None and current_scope.get(expr.variable_name.lexeme) == False:
            self.error_reporter.set_error(1, "Can't read local variable in its own initializer.")

        self.resolve_local(expr, expr.variable_name)

    def visitAssignExpr(self, expr: "Assign") -> None:
        """
        The other expression that references a variable is assignment.
        First, we resolve the expression for the assigned value in case it also contains
        references to other variables. Then we use our existing resolveLocal() method to
        resolve the variable that’s being assigned to.
        """

        self.resolve_expression(expr.value)
        self.resolve_local(expr, expr.variable_name)

    """
    That covers the interesting corners of the grammars. We handle every place where a variable is
    declared, read, or written, and every place where a scope is created or destroyed. Even though
    they aren’t affected by variable resolution, we also need visit methods for all of the other
    syntax tree nodes in order to recurse into their subtrees.
    """

    def visitExpressionStmt(self, stmt: "ExpressionStmt") -> None:
        self.resolve_expression(stmt.expression)

    def visitIfStmt(self, stmt: "IfStmt") -> None:
        self.resolve_expression(stmt.condition)
        self.resolve_statement(stmt.then_branch)

        if stmt.else_branch is not None:
            self.resolve_statement(stmt.else_branch)

    def visitPrintStmt(self, stmt: "PrintStmt") -> None:
        self.resolve_expression(stmt.expression)

    def visitReturnStmt(self, stmt: "ReturnStmt") -> None:
        if self.current_function == FunctionType.NONE:
            self.error_reporter.set_error(1, "Can't return from top-level code.")

        if stmt.value is not None:
            if self.current_function == FunctionType.INITIALIZER:
                self.error_reporter.set_error(1, "Can't return a value from an initializer.")

            self.resolve_expression(stmt.value)

    def visitWhileStmt(self, stmt: "WhileStmt") -> None:
        self.resolve_expression(stmt.condition)
        self.resolve_statement(stmt.body)

    def visitGroupingExpr(self, expr: "Grouping") -> None:
        self.resolve_expression(expr.expression)

    def visitBinaryExpr(self, expr: "Binary") -> None:
        self.resolve_expression(expr.left)
        self.resolve_expression(expr.right)

    def visitUnaryExpr(self, expr: "Unary") -> None:
        self.resolve_expression(expr.right_side)

    def visitLiteralExpr(self, expr: "Literal") -> None:
        return None

    def visitLogicalExpr(self, expr: "Logical") -> None:
        self.resolve_expression(expr.left_side)
        self.resolve_expression(expr.right_side)

    def visitCallExpr(self, expr: "Call") -> None:
        self.resolve_expression(expr.callee)

        for argument in expr.arguments:
            self.resolve_expression(argument)

<<<<<<< HEAD
    def visitClassStmt(self, stmt: "ClassStmt") -> None:
        """
        It’s not common to declare a class as a local variable, but Lox permits it, so we need to handle it correctly.
        """
        self.declare(stmt.name)
        self.define(stmt.name)

        # Create a new scope that will be used as the parent environment for the methods
        self.begin_scope()
        # Store "this" as if it were a local variable
        current_scope = cast(Scope, self.scopes.peek())
        current_scope["this"] = True

        for method in stmt.methods:
            if method.func_name.lexeme == "init":
                self.resolve_function(method, FunctionType.INITIALIZER)
            else:
                self.resolve_function(method, FunctionType.METHOD)
            # self.resolve_function(method)

        self.end_scope()

    def visitThisExpr(self, expr: "This") -> None:
        # Looks for and resolves "this" to the parent scope defined in "visitClassStmt"
        self.resolve_local(expr, expr.keyword)

    def visitGetExpr(self, expr: "Get") -> None:
        self.resolve_expression(expr.obj)

    def visitSetExpr(self, expr: "Set") -> None:
        self.resolve_expression(expr.obj)
        self.resolve_expression(expr.value)
=======
    def visitTernaryExpr(self, expr: "Ternary") -> None:
        self.resolve_expression(expr.condition)
        self.resolve_expression(expr.truthy)
        self.resolve_expression(expr.falsy)
>>>>>>> 1718de24
<|MERGE_RESOLUTION|>--- conflicted
+++ resolved
@@ -255,7 +255,6 @@
         for argument in expr.arguments:
             self.resolve_expression(argument)
 
-<<<<<<< HEAD
     def visitClassStmt(self, stmt: "ClassStmt") -> None:
         """
         It’s not common to declare a class as a local variable, but Lox permits it, so we need to handle it correctly.
@@ -288,9 +287,8 @@
     def visitSetExpr(self, expr: "Set") -> None:
         self.resolve_expression(expr.obj)
         self.resolve_expression(expr.value)
-=======
+
     def visitTernaryExpr(self, expr: "Ternary") -> None:
         self.resolve_expression(expr.condition)
         self.resolve_expression(expr.truthy)
-        self.resolve_expression(expr.falsy)
->>>>>>> 1718de24
+        self.resolve_expression(expr.falsy)