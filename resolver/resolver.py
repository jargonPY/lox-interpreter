--- conflicted
+++ resolved
@@ -255,7 +255,6 @@
         for argument in expr.arguments:
             self.resolve_expression(argument)
 
-<<<<<<< HEAD
     def visitClassStmt(self, stmt: "ClassStmt") -> None:
         """
         It’s not common to declare a class as a local variable, but Lox permits it, so we need to handle it correctly.
@@ -293,11 +292,10 @@
         self.resolve_expression(expr.condition)
         self.resolve_expression(expr.truthy)
         self.resolve_expression(expr.falsy)
-=======
+
     def visitLoxListIndexExpr(self, expr: LoxListIndex) -> None:
         self.resolve_expression(expr.index)
 
     def visitLoxListExpr(self, expr: LoxList) -> None:
         for item in expr.items:
-            self.resolve_expression(item)
->>>>>>> dabe72a6
+            self.resolve_expression(item)