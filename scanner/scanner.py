from typing import Protocol
from data_types.lexical_token import Token
from data_types.token_type import TokenType
from data_types.keywords import KEYWORDS
from data_types.error_messages import *

"""
Formatting - https://black.readthedocs.io/en/stable/the_black_code_style/current_style.html

The main method consumes the current character and pattern matches it to a helper method.
The helper method then scans/consumes the rest of the lexeme and returns a token.

The question is how to best share the current_char between the main method and the helper method?
    - Current solution is for helper methods to access the current character throught the current_char
      property method.
    - Once the functionality is set-up and tests are passing, it can be easily refactored.

DON'T SPEND TIME OPTIMIZING ON FIRST PASS. Just get it to work and then refactor.
"""


class ErrorReporter(Protocol):
    def set_error(self, line: int, message: str) -> None:
        ...


EOF_LEXEME = "/0"


class Scanner:
    """
    Maps a sequence of characters to tokens.
    """

    def __init__(self, error_reporter: ErrorReporter) -> None:
        self.error_reporter = error_reporter
        self.text: str = ""
        self.pos: int = 0  # Points to the next character to be consumed
        self.line: int = 1
        self.tokens: list[Token] = []

    @property
    def current_char(self) -> str:
        # ? What if its accessed before a token is consumed, it will return the last char?
        return self.text[self.pos - 1]

    def peek(self) -> str:
        """
        This method performs a one character 'lookahead' and does not consume the character.
        It looks at the current unconsumed character.
        """
        if self.isEOF():
            return EOF_LEXEME
        return self.text[self.pos]

    def peekNext(self) -> str:
        """
        This method performs a two character lookahead, skipping the token to be consumed next.
        """
        if self.pos + 1 >= len(self.text):
            return EOF_LEXEME
        return self.text[self.pos + 1]

    def isEOF(self) -> bool:
        return self.pos >= len(self.text)

    def consume_char(self) -> str:
        """
        Consumes the next character in the source file and returns it.
        """
        curr_char = self.text[self.pos]
        self.pos += 1
        return curr_char

    def _reset_scanner(self, text: str):
        self.text = text
        self.pos = 0
        self.line = 1
        self.tokens = []

    def scan(self, text: str) -> list[Token]:
        self._reset_scanner(text)

        # todo add support of "_" so that names can have underscores ex. print_hello
        # todo add support for comments

        while not self.isEOF():
            curr_char = self.consume_char()

            if curr_char in [" ", "\r", "\t", "\n"]:
                # todo group all non-token-producing cases into a seperate function
                continue  # Need to add 'continue' to every case that doesn't produce a 'token'

            if curr_char.isdigit():
                token = self.scan_number()
            elif curr_char == '"':
                token = self.scan_string()

            # Single character lexemes
            elif curr_char == "+":
                token = Token(TokenType.PLUS, curr_char)
            elif curr_char == "-":
                token = Token(TokenType.MINUS, curr_char)
            elif curr_char == "*":
                token = Token(TokenType.STAR, curr_char)
            elif curr_char == "/":
                token = Token(TokenType.SLASH, curr_char)
            elif curr_char == ";":
                token = Token(TokenType.SEMICOLON, curr_char)
            elif curr_char == ".":
                token = Token(TokenType.DOT, curr_char)
            elif curr_char == ",":
                token = Token(TokenType.COMMA, curr_char)
            elif curr_char == "(":
                token = Token(TokenType.LEFT_PAREN, curr_char)
            elif curr_char == ")":
                token = Token(TokenType.RIGHT_PAREN, curr_char)
            elif curr_char == "{":
                token = Token(TokenType.LEFT_BRACE, curr_char)
            elif curr_char == "}":
                token = Token(TokenType.RIGHT_BRACE, curr_char)
<<<<<<< HEAD
            elif curr_char == "?":
                token = Token(TokenType.QUESTION, curr_char)
            elif curr_char == ":":
                token = Token(TokenType.COLON, curr_char)
=======
            elif curr_char == "[":
                token = Token(TokenType.LEFT_BRACKET, curr_char)
            elif curr_char == "]":
                token = Token(TokenType.RIGHT_BRACKET, curr_char)
>>>>>>> dabe72a6

            elif curr_char == "/n":
                self.line += 1
                continue

            # Single or double character lexemes
            elif curr_char == "!":
                if self.peek() == "=":
                    curr_char += self.consume_char()
                    token = Token(TokenType.BANG_EQUAL, curr_char)
                else:
                    token = Token(TokenType.BANG, curr_char)
            elif curr_char == "=":
                if self.peek() == "=":
                    curr_char += self.consume_char()
                    token = Token(TokenType.EQUAL_EQUAL, curr_char)
                else:
                    token = Token(TokenType.EQUAL, curr_char)
            elif curr_char == "<":
                if self.peek() == "=":
                    curr_char += self.consume_char()
                    token = Token(TokenType.LESS_EQUAL, curr_char)
                else:
                    token = Token(TokenType.LESS, curr_char)
            elif curr_char == ">":
                if self.peek() == "=":
                    curr_char += self.consume_char()
                    token = Token(TokenType.GREATER_EQUAL, curr_char)
                else:
                    token = Token(TokenType.GREATER, curr_char)

            # Matching reserved words and identifiers
            elif curr_char.isalpha():
                token = self.scan_identifier()
            else:
                """
                What happens if a user throws a source file containing some characters Lox doesn’t use, like @#^, at our interpreter?
                Right now, those characters get silently discarded. They aren’t used by the Lox language, but that doesn’t mean the
                interpreter can pretend they aren’t there. Instead, we report an error.

                Note that the erroneous character is still consumed by the earlier call to advance(). That’s important so that we don’t
                get stuck in an infinite loop.

                Note also that we keep scanning. There may be other errors later in the program. It gives our users a better experience
                if we detect as many of those as possible in one go. Otherwise, they see one tiny error and fix it, only to have the next
                error appear, and so on. Syntax error Whac-A-Mole is no fun.

                (Don’t worry. Since hadError gets set, we’ll never try to execute any of the code, even though we keep going and scan the rest of it.)

                The code reports each invalid character separately, so this shotguns the user with a blast of errors if they accidentally paste a big
                blob of weird text. Coalescing a run of invalid characters into a single error would give a nicer user experience.
                """
                self.error_reporter.set_error(self.line, INVALID_CHAR)
                continue
                # raise ValueError("Invalid character")

            self.tokens.append(token)

        self.tokens.append(Token(TokenType.EOF, EOF_LEXEME, None))
        return self.tokens

    def scan_number(self) -> Token:
        curr_number = self.current_char  # ? Does this shallow copy the sub-string?

        while self.peek().isdigit() or self.peek() == ".":
            curr_number += self.consume_char()

        return Token(TokenType.NUMBER, curr_number, float(curr_number))

    def scan_string(self) -> Token:
        string = ""

        while self.peek() != '"' and not self.isEOF():
            if self.peek() == "\n":
                self.line += 1

            string += self.consume_char()

        if self.isEOF():
            self.error_reporter.set_error(self.line, UNTERMINATED_STRING)
        else:
            self.consume_char()  # Consume the last '"'

        return Token(TokenType.STRING, string, string)

    def scan_identifier(self) -> Token:
        identifier = self.current_char

        while self.peek().isalpha() or self.peek().isdigit():
            identifier += self.consume_char()

        # Checks if the identifier’s lexeme is one of the reserved words.
        # If so, we use that keyword’s token type. Otherwise, it’s a regular user-defined identifier.
        if identifier in KEYWORDS.keys():
            return Token(KEYWORDS[identifier], identifier)

        return Token(TokenType.IDENTIFIER, identifier)<|MERGE_RESOLUTION|>--- conflicted
+++ resolved
@@ -119,17 +119,14 @@
                 token = Token(TokenType.LEFT_BRACE, curr_char)
             elif curr_char == "}":
                 token = Token(TokenType.RIGHT_BRACE, curr_char)
-<<<<<<< HEAD
             elif curr_char == "?":
                 token = Token(TokenType.QUESTION, curr_char)
             elif curr_char == ":":
                 token = Token(TokenType.COLON, curr_char)
-=======
             elif curr_char == "[":
                 token = Token(TokenType.LEFT_BRACKET, curr_char)
             elif curr_char == "]":
                 token = Token(TokenType.RIGHT_BRACKET, curr_char)
->>>>>>> dabe72a6
 
             elif curr_char == "/n":
                 self.line += 1
