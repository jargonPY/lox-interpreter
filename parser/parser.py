from typing import Protocol
from data_types.lexical_token import Token
from data_types.token_type import TokenType
from data_types.errors import ParseError
from data_types.expr import *
from data_types.stmt import *
from data_types.error_messages import *

"""
todo:

1. Many calls to 'self.next_token_matches()' are followed by 'self.consume_token()'. Add a helper that does both 'self.next_token_matches_and_consumes()'.
2. Add the grammar rule definition as part comments for each function.
"""


class ErrorReporter(Protocol):
    def set_error(self, line: int, message: str) -> None:
        ...


class Parser:
    """
    Maps a sequence of tokens to expressions.

    The class has two types of methods:

    1. Methods help to manage the token stream and to ensure that tokens are properly consumed and processed.
       isEOF, peek, consume_token, consume_token_if_matching, check_token_type, next_token_matches, and synchronize.

    2. Methods that are used by the parse method to construct Expr objects based on the grammar of the input language.
        expression, term, factor, and primary
    """

    def __init__(self, error_reporter: ErrorReporter) -> None:
        self.error_reporter = error_reporter
        self.tokens: list[Token] = []
        self.pos: int = 0  # Points to the next token to be consumed
        self.statements: list[Stmt] = []

    def isEOF(self) -> bool:
        return self.tokens[self.pos].type == TokenType.EOF

    def peek(self) -> Token:
        """
        This method performs a one token 'lookahead' and does not consume the token.
        It looks at the current unconsumed token.

        Assumptions:
        Does not check isEOF. Assumes that 'self.pos' is not out of bounds.
        """
        return self.tokens[self.pos]

    def check_token_type(self, token_type: TokenType) -> bool:
        """
        Returns true if the current token is of the given type.
        Used as a helper method for 'next_token_matches'.
        """
        if self.isEOF():
            return False
        return self.peek().type == token_type

    def next_token_matches(self, token_types: list[TokenType]) -> bool:
        """
        Checks to see if the current token has any of the given types. If so,
        it returns True, otherwise it returns False.
        """
        for token_type in token_types:
            if self.check_token_type(token_type):
                return True

        return False

    def consume_token(self) -> Token:
        """
        Consumes the next token in the token stream and returns it.

        Assumptions:
        Does not check isEOF. Assumes that 'self.pos' is not out of bounds.
        """
        curr_token = self.tokens[self.pos]
        self.pos += 1
        return curr_token

    def consume_token_if_matching(self, token_type: TokenType, message: str) -> Token:
        """
        Consumes a token only if it matches the expected 'token_type', otherwise it throws a ParseError.

        Cetain expressions expect a certain order of tokens to be fully parsed (ex. STRING / NUMBER to create a Literal, semicolon to end an Expr etc.).
        """

        if self.next_token_matches([token_type]):
            return self.consume_token()
        raise ParseError(self.peek(), message)

    def synchronize(self) -> None:
        """
        Discard tokens until an expression boundary is found (i.e. a semicolon).

        This method is called after a ParseException occurs in order to return the parser
        to a valid state so that it can report several errors in one run, rather than exiting
        after every single error.
        """

        while not self.isEOF():
            self.consume_token()

            if self.next_token_matches([TokenType.SEMICOLON]):
                self.consume_token()
                return

    def _reset_parser(self, tokens: list[Token]) -> None:
        self.tokens = tokens
        self.pos = 0
        self.statements = []

    def parse(self, tokens: list[Token]) -> list[Stmt]:
        """
        Throws an "IndexError: list index out of range" exception if the tokens list is empty.
        Throws an "IndexError" if "EOF" token is missing.
        """
        self._reset_parser(tokens)

        while not self.isEOF():
            try:
                statement = self.declaration()
                self.statements.append(statement)
            except ParseError as e:
                self.synchronize()
                self.error_reporter.set_error(1, e.message)

        return self.statements

    def declaration(self) -> Stmt:
        """
        declaration ->  varDecl | funDecl | statement ;

        This method is the method we call repeatedly when parsing a series of statements
        in a block or a script, so it’s the right place to synchronize when the parser
        goes into panic mode.

        This gets it back to trying to parse the beginning of the next statement or declaration.
        """
        if self.next_token_matches([TokenType.VAR]):
            self.consume_token()  # Consumes the 'var' token
            return self.varDeclaration()

        if self.next_token_matches([TokenType.FUN]):
            self.consume_token()  # Consumes the 'fun' token
            return self.function()

        if self.next_token_matches([TokenType.CLASS]):
            self.consume_token()  # Consumes the 'class' token
            return self.classDeclaration()

        return self.statement()

    def varDeclaration(self) -> Stmt:
        variable_name = self.consume_token_if_matching(TokenType.IDENTIFIER, "Expect variable name.")

        initializer = None
        if self.next_token_matches([TokenType.EQUAL]):
            self.consume_token()  # Consumes the '=' token
            initializer = self.expression()

        self.consume_token_if_matching(TokenType.SEMICOLON, "Expect ';' after variable declaration.")
        return VarStmt(variable_name, initializer)

    def classDeclaration(self) -> Stmt:
        """
        classDecl -> "class" IDENTIFIER "{" function* "}" ;
        """

        class_name = self.consume_token_if_matching(TokenType.IDENTIFIER, "Expect class name.")
        self.consume_token_if_matching(TokenType.LEFT_BRACE, "Expect '{' after class name.")

        methods = []
        # Parse class methods
        while not self.next_token_matches([TokenType.RIGHT_BRACE]) and not self.isEOF():
            methods.append(self.function())

        self.consume_token_if_matching(TokenType.RIGHT_BRACE, "Expect '}' after class body.")
        return ClassStmt(class_name, methods)

    def function(self) -> FunctionStmt:
        """
        funDecl -> "fun" function ;

        function -> IDENTIFIER "(" parameters? ")" block ;

        The function delclaration statement, 'funDecl', uses a seperate helper rule 'function', which is
        also used when declaring methods (hence seperating it into a helper method).

        parameters -> IDENTIFIER ( "," IDENTIFIER )* ;

        The 'parameters' rule is similar to the 'arguments' rule except that each parameter is an identifier,
        not an expression.
        """

        func_name = self.consume_token_if_matching(TokenType.IDENTIFIER, "Expect function name.")

        self.consume_token_if_matching(TokenType.LEFT_PAREN, "Expect '(' after function name.")

        parameters = []
        # Handle the zero parameters case by checking if the next token is ')'
        if not self.next_token_matches([TokenType.RIGHT_PAREN]):
            # Parse the first parameter
            parameter_token = self.consume_token_if_matching(TokenType.IDENTIFIER, "Expect parameter name.")
            parameters.append(parameter_token)
            # Parse the rest of the comma-seperated parameters
            while self.next_token_matches([TokenType.COMMA]):
                self.consume_token()  # Consume ','
                parameter_token = self.consume_token_if_matching(TokenType.IDENTIFIER, "Expect parameter name.")
                parameters.append(parameter_token)

        self.consume_token_if_matching(TokenType.RIGHT_PAREN, "Expect ')' after parameters.")

        block = self.blockStatement()

        return FunctionStmt(func_name, parameters, block)

    def statement(self) -> Stmt:
        """
        statement -> exprStmt | ifStmt | whileStmt | forStmt | printStmt | blockStmt | returnStmt ;

        REMOVE THIS AFTER TAKING NOTES:

        Remember how statement() tries to parse an expression statement if no other statement matches?
        And expression() reports a syntax error if it can’t parse an expression at the
        current token? That chain of calls ensures we report an error if a valid declaration
        or statement isn’t parsed.
        """

        if self.next_token_matches([TokenType.WHILE]):
            return self.whileStatement()

        if self.next_token_matches([TokenType.FOR]):
            return self.forStatement()

        if self.next_token_matches([TokenType.IF]):
            return self.ifStatement()

        if self.next_token_matches([TokenType.PRINT]):
            return self.printStatement()

        if self.next_token_matches([TokenType.LEFT_BRACE]):
            """
            Having 'blockStatement()' return a list of statements and leaving it to 'statement()' to wrap the
            list in a 'Stmt.Block' looks a little odd. I did it that way because we’ll reuse block() later
            for parsing function bodies and we don’t want that body wrapped in a Stmt.Block.
            """
            statements = self.blockStatement()
            return BlockStmt(statements)

        if self.next_token_matches([TokenType.RETURN]):
            return self.returnStatement()

        return self.expressionStatement()

    def returnStatement(self) -> Stmt:
        """
        returnStmt -> "return" expression? ";" ;
        """

        return_keyword = self.consume_token()  # Consumes the 'return' token
        value = None

        if not self.next_token_matches([TokenType.SEMICOLON]):
            value = self.expression()

        self.consume_token_if_matching(TokenType.SEMICOLON, "Expect ';' after return value.")
        return ReturnStmt(return_keyword, value)

    def whileStatement(self) -> Stmt:
        """
        whileStmt -> "while" "(" expression ")" statement ;
        """
        self.consume_token()  # Consumes the 'while' token

        self.consume_token_if_matching(TokenType.LEFT_PAREN, MISSING_WHILE_OPEN_BRACKET)
        condition_expr = self.expression()
        self.consume_token_if_matching(TokenType.RIGHT_PAREN, MISSING_WHILE_CLOSE_BRACKET)
        body = self.statement()
        return WhileStmt(condition_expr, body)

    def forStatement(self) -> Stmt:
        """
        forStmt -> "for" "(" ( varDecl | exprStmt | ";" ) expression? ";" expression? ")" statement ;

        Example:
        for (var i = 0; i < 10; i = i + 1) print i;
        """
        self.consume_token()  # Consumes the 'for' token

        self.consume_token_if_matching(TokenType.LEFT_PAREN, MISSING_FOR_OPEN_BRACE)

        # Parse the initializer
        if self.next_token_matches([TokenType.SEMICOLON]):
            self.consume_token()
            initializer = None
        elif self.next_token_matches([TokenType.VAR]):
            self.consume_token()
            initializer = self.varDeclaration()
        else:
            # Wrap the expression wrap it in an expression statement so that the initializer is always of type 'Stmt'
            initializer = self.expressionStatement()

        # Parse the condition
        condition = None
        if self.peek().type != TokenType.SEMICOLON:
            condition = self.expression()
        self.consume_token_if_matching(TokenType.SEMICOLON, MISSING_SEMICOLON_IN_FOR_LOOP_CONDITION)

        # Parse the increment
        increment = None
        if self.peek().type != TokenType.RIGHT_PAREN:
            increment = self.expression()
        self.consume_token_if_matching(TokenType.RIGHT_PAREN, MISSING_FOR_CLOSE_BRACE)

        body = self.statement()

        """
        The increment, if there is one, executes after the body in each iteration of the loop.
        We do that by replacing the body with a little block that contains the original body
        followed by an expression statement that evaluates the increment.
        """
        if increment is not None:
            body = BlockStmt([body, ExpressionStmt(increment)])

        """
        If the condition is omitted, set the condition to 'true' to make an infinite loop.
        """
        if condition is None:
            condition = Literal(True)
        body = WhileStmt(condition, body)

        """
        If there is an initializer, it runs once before the entire loop.
        """
        if not initializer is None:
            body = BlockStmt([initializer, body])

        return body

    def ifStatement(self) -> Stmt:
        """
        ifStmt -> "if" "(" expression ")" statement ( "else" statement )? ;
        """
        self.consume_token()  # Consumes the 'if' token

        self.consume_token_if_matching(TokenType.LEFT_PAREN, MISSING_IF_OPEN_BRACKET)
        condition_expr = self.expression()
        self.consume_token_if_matching(TokenType.RIGHT_PAREN, MISSING_IF_CLOSE_BRACKET)

        then_branch = self.statement()
        else_branch = None
        if self.next_token_matches([TokenType.ELSE]):
            self.consume_token()  # Consumes the 'else' token
            else_branch = self.statement()

        return IfStmt(condition_expr, then_branch, else_branch)

    def printStatement(self) -> Stmt:
        self.consume_token()  # Consumes the 'PRINT' token

        value_to_print = self.expression()
        self.consume_token_if_matching(TokenType.SEMICOLON, MISSING_SEMICOLON)

        return PrintStmt(value_to_print)

    def blockStatement(self) -> list[Stmt]:
        self.consume_token()  # Consumes the '{' token

        statements = []
        while not self.next_token_matches([TokenType.RIGHT_BRACE]) and not self.isEOF():
            statements.append(self.declaration())

        self.consume_token_if_matching(TokenType.RIGHT_BRACE, MISSING_CLOSING_BRACE)
        return statements

    def expressionStatement(self) -> Stmt:
        value = self.expression()

        self.consume_token_if_matching(TokenType.SEMICOLON, MISSING_SEMICOLON)

        # * Final fallthrough case when parsing a statement, since it’s hard to proactively recognize an expression from its first token.
        return ExpressionStmt(value)

    # ? Is this method required or can it be replaced by 'expressionStatement'?
    def expression(self) -> Expr:
        """
        expression -> assignment;
        """
        expr = self.assignment()
        # self.consume_token_if_matching(TokenType.SEMICOLON, "Expected semicolon.")

        return expr

    def assignment(self) -> Expr:
        """
        Note assignment is considered an expression.

<<<<<<< HEAD
        assignment -> IDENTIFIER "=" assignment | ternary;

        Updated assignment expression grammar:

        assignment -> (call ".")? IDENTIFIER "=" assignment | ternary;

        Extends the rule for assignment to allow dotted identifiers on the left-hand side.
=======
        assignment -> IDENTIFIER "=" assignment | logic_or;

        assignment -> IDENTIFIER ( "[" logic_or "]" )* "=" assignment | logic_or;
        This would allow for: x[0] = 100;
>>>>>>> dabe72a6
        """
        expr = self.ternary()

        # todo implement assignment to list index: x[0] = 100;

        if self.next_token_matches([TokenType.EQUAL]):
            equals = self.consume_token()
            value = self.assignment()

            if isinstance(expr, Variable):
                return Assign(expr.variable_name, value)

            if isinstance(expr, Get):
                return Set(expr.property_name, expr.obj, value)

            # ? Why does this raise "ParseError" instead of calling "consume_token_if_matching" like other methods?
            # todo change to "consume_token_if_matching"
            raise ParseError(equals, INVALID_ASSIGNMENT)

        return expr

    def ternary(self) -> Expr:
        expr = self.logic_or()

        if self.next_token_matches([TokenType.QUESTION]):
            self.consume_token()  # Consumes the "?" token
            truthy = self.ternary()

            self.consume_token_if_matching(TokenType.COLON, "Expect ':' after ternary truthy expression.")

            falsy = self.ternary()
            return Ternary(expr, truthy, falsy)

        return expr

    def logic_or(self) -> Expr:
        """
        logic_or -> logic_and ( "or" logic_and )* ;
        """
        expr = self.logic_and()

        while self.next_token_matches([TokenType.OR]):
            operator = self.consume_token()
            right = self.logic_and()
            expr = Logical(expr, operator, right)

        return expr

    def logic_and(self) -> Expr:
        """
        logic_and -> equality ( "and" equality )* ;
        """
        expr = self.equality()

        while self.next_token_matches([TokenType.AND]):
            operator = self.consume_token()
            right = self.equality()
            expr = Logical(expr, operator, right)

        return expr

    def equality(self) -> Expr:
        expr = self.comparison()

        while self.next_token_matches([TokenType.BANG_EQUAL, TokenType.EQUAL_EQUAL]):
            operator = self.consume_token()
            right = self.comparison()
            expr = Binary(expr, operator, right)

        return expr

    def comparison(self) -> Expr:
        expr = self.term()

        while self.next_token_matches(
            [TokenType.LESS, TokenType.LESS_EQUAL, TokenType.GREATER, TokenType.GREATER_EQUAL]
        ):
            operator = self.consume_token()
            right = self.term()
            expr = Binary(expr, operator, right)

        return expr

    def term(self) -> Expr:
        expr = self.factor()

        while self.next_token_matches([TokenType.MINUS, TokenType.PLUS]):
            operator = self.consume_token()
            right = self.factor()
            expr = Binary(expr, operator, right)

        return expr

    def factor(self) -> Expr:
        expr = self.unary()

        while self.next_token_matches([TokenType.SLASH, TokenType.STAR]):
            operator = self.consume_token()
            right = self.primary()
            expr = Binary(expr, operator, right)

        return expr

    def unary(self) -> Expr:
        if self.next_token_matches([TokenType.BANG, TokenType.MINUS]):
            operator = self.consume_token()
            right = self.unary()
            return Unary(operator, right)

        return self.call()

    def call(self) -> Expr:
        """
        call -> primary ( "(" arguments? ")" )* ;

        This rule matches a primary expression followed by zero or more function calls. If there are no
        parentheses, this parses a bare primary expression. Otherwise, each call is recognized by a pair
        of parentheses with an optional list of arguments inside.

        Similar to parsing infix operators. First parse the primary expression, the "left operand" to
        the call. Then each time there is a '(' call 'finish_call` using the previously parsed expression
        as the callee. Then loop to see if the result itself is called.

        Updated call expression grammar:

        call -> primary ( "(" arguments? ")" | "." IDENTIFIER )* ;

        The "Get" expression, an expression followed by . and an identifier reads the property with that name
        from the object the expression evaluates to. The "." has the same precedence has the parentheses in a
        call expression so they are put combined in the same grammar rule.
        """
        expr = self.grouping()

        # This while loop corresponds to the "*" (zero or more occurences) in the grammar rule.
        while True:
            if self.next_token_matches([TokenType.LEFT_PAREN]):
                self.consume_token()  # Consume '('
                expr = self.finish_call(expr)
            elif self.next_token_matches([TokenType.DOT]):
                self.consume_token()  # Consume '.'
                property_name = self.consume_token_if_matching(TokenType.IDENTIFIER, "Expect property name after '.'.")
                expr = Get(property_name, expr)
            else:
                break

        return expr

    # ? Why not rename this function to 'arguments' since it parses the arguments of a function call?
    def finish_call(self, callee: Expr) -> Expr:
        """
        arguments -> expression ( "," expression )* ;

        This rule requires at least one argument expression, followed by zero or more other expressions,
        each preceded by a comma. To handle zero-argument calls, the call rule itself considers the entire
        arguments production to be optional.
        """
        arguments: list[Expr] = []

        # Handle the zero aruments case by checking if the next token is ')'
        if not self.next_token_matches([TokenType.RIGHT_PAREN]):
            # Parse the first argument
            arguments.append(self.expression())
            # Parse the rest of the comma-seperated arguments
            while self.next_token_matches([TokenType.COMMA]):
                self.consume_token()  # Consume ','
                arguments.append(self.expression())

        closing_paren = self.consume_token_if_matching(TokenType.RIGHT_PAREN, "Expect ')' after arguments.")
        return Call(callee, closing_paren, arguments)

    def grouping(self) -> Expr:
        if self.next_token_matches([TokenType.LEFT_PAREN]):
            self.consume_token()  # Consume '('
            expr = self.expression()
            self.consume_token_if_matching(TokenType.RIGHT_PAREN, "Expect ')' after expression.")
            return Grouping(expr)

        return self.lox_list_index()

    # todo "LoxListIndex" needs to have a reference to list itself
    def lox_list_index(self) -> Expr:
        """
        lox_list_index -> lox_list ( "[" logic_or "]" )* ;

        This grammar rule allows for:
            list[0]();

        but not for:
            func()[0];
        """

        expr = self.lox_list()

        # todo change the definition of the grammar rule to acommedate both
        if self.next_token_matches([TokenType.LEFT_PAREN]):
            self.consume_token()
            expr = self.finish_call(expr)

        if self.next_token_matches([TokenType.LEFT_BRACKET]):
            self.consume_token()  # Consume '['
            index = self.logic_or()
            self.consume_token_if_matching(TokenType.RIGHT_BRACKET, "Expect ']' after list index.")
            return LoxListIndex(expr, index)

        return expr

    def lox_list(self) -> Expr:
        """
        lox_list -> primary | "[" ( logic_or ( "," logic_or )*  )? "]" ;
        """
        if self.next_token_matches([TokenType.LEFT_BRACKET]):
            self.consume_token()  # Consume '['
            items: list[Expr] = []

            # Handle the zero aruments case by checking if the next token is ')'
            if not self.next_token_matches([TokenType.RIGHT_BRACKET]):
                # Parse the first item
                items.append(self.logic_or())
                # Parse the rest of the comma-seperated arguments
                while self.next_token_matches([TokenType.COMMA]):
                    self.consume_token()  # Consume ','
                    items.append(self.logic_or())

            self.consume_token_if_matching(TokenType.RIGHT_BRACKET, "Expect ']' after list expression.")
            return LoxList(items)

        return self.primary()

    # ? Catch all method expressions of the highest precedence or whose precedence is irrelevant.
    def primary(self) -> Expr:
        # Convert Lox literals to Python literals
        if self.next_token_matches([TokenType.TRUE]):
            self.consume_token()
            return Literal(True)
        if self.next_token_matches([TokenType.FALSE]):
            self.consume_token()
            return Literal(False)
        if self.next_token_matches([TokenType.NIL]):
            self.consume_token()
            return Literal(None)

        if self.next_token_matches([TokenType.IDENTIFIER]):
            return Variable(self.consume_token())

        if self.next_token_matches([TokenType.NUMBER, TokenType.STRING]):
            return Literal(self.consume_token().literal)

        if self.next_token_matches([TokenType.THIS]):
            return This(self.consume_token())

        raise ParseError(self.consume_token(), "Expect expression.")<|MERGE_RESOLUTION|>--- conflicted
+++ resolved
@@ -400,20 +400,15 @@
         """
         Note assignment is considered an expression.
 
-<<<<<<< HEAD
         assignment -> IDENTIFIER "=" assignment | ternary;
 
         Updated assignment expression grammar:
 
-        assignment -> (call ".")? IDENTIFIER "=" assignment | ternary;
+        assignment -> (call ".")? IDENTIFIER ( "[" logic_or "]" )* "=" assignment | ternary;
 
         Extends the rule for assignment to allow dotted identifiers on the left-hand side.
-=======
-        assignment -> IDENTIFIER "=" assignment | logic_or;
-
-        assignment -> IDENTIFIER ( "[" logic_or "]" )* "=" assignment | logic_or;
+
         This would allow for: x[0] = 100;
->>>>>>> dabe72a6
         """
         expr = self.ternary()
 
